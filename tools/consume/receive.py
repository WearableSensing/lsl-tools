--- conflicted
+++ resolved
@@ -30,13 +30,7 @@
     print(f"Found {num_streams} stream(s):")
 
     if num_streams > 1:
-<<<<<<< HEAD
-        raise Exception(
-            f"{num_streams} found. Expected one Stream. Please close other streams."
-        )
-=======
         raise Exception(f"{num_streams} found. Expected one Stream. Please close other streams.")
->>>>>>> b19a7d86
 
     for _, stream in enumerate(streams):
         print(f"Name: '{stream.name()}'")
@@ -112,11 +106,7 @@
             f.write(f"sample_rate,{info.nominal_srate()}\n")
             df.to_csv(f, index=False)
 
-<<<<<<< HEAD
-        print(f"\nRecording finished.")
-=======
         print("\nRecording finished.")
->>>>>>> b19a7d86
         print(f"Saved {len(df)} samples to {full_path}")
 
     except KeyboardInterrupt:
@@ -133,29 +123,12 @@
     """
     import argparse
 
-<<<<<<< HEAD
-    parser = argparse.ArgumentParser(
-        description="A script that collects data from a DSI stream and writes it a file."
-    )
-    parser.add_argument(
-        "--output",
-        type=str,
-        help="The path where data should be written to.",
-        default=DEFAULT_OUTPUT_PATH,
-    )
-    parser.add_argument(
-        "--stream",
-        type=str,
-        help="The stream name configured in the LSL app.",
-        default=DEFAULT_STREAM_NAME,
-=======
     parser = argparse.ArgumentParser(description="A script that collects data from a DSI stream and writes it a file.")
     parser.add_argument(
         "--output", type=str, help="The path where data should be written to.", default=DEFAULT_OUTPUT_PATH
     )
     parser.add_argument(
         "--stream", type=str, help="The stream name configured in the LSL app.", default=DEFAULT_STREAM_NAME
->>>>>>> b19a7d86
     )
     parser.add_argument(
         "--duration",
