import os
import pandas as pd
import numpy as np
import matplotlib.pyplot as plt
from typing import Tuple, Optional
import argparse

from tools.config import (
<<<<<<< HEAD
    DEFAULT_SOFTWARE_CH_NAME,
    DEFAULT_HARDWARE_CH_NAME,
    DEFAULT_TIMESTAMP_CH_NAME,
    DEFAULT_TARGETS,
=======
    DEFAULT_STREAM_NAME,
    DEFAULT_TIMESTAMP_CH_NAME,
    DEFAULT_TARGETS,
    DEFAULT_SOFTWARE_STREAM_NAME,
>>>>>>> dc4a1d0f
)


# just plotting the values
def plot_offset(
    data: pd.DataFrame,
    timestamp_col: str,
    source_channel: str,
    target_channels: list[str],
    offset_value: Optional[float] = 0.0,
) -> None:
    """
    Plots channel signals, annotates rise times, and displays offset stats.

    Args:
        data (pd.DataFrame): Preprocessed DataFrame with all necessary columns.
        timestamp_col (str): The name of the timestamp column.
        source_channel (str): The name of the source (ground truth) channel.
        target_channels (List[str]): List of target channels to compare
        against the source.
    """
    fig, ax = plt.subplots(figsize=(12, 7))
    all_channels = [source_channel] + target_channels

    for channel in all_channels:
        ax.plot(
            data.index, data[channel], label=channel, drawstyle="steps-post"
        )

    source_rises, target_rises_list = find_rises(
        data, source_channel, target_channels
    )

    all_stats_text = []
    offsets_to_plot = []
    for i, channel in enumerate(target_channels):
        offsets = calculate_time_offsets(
            source_rises,
            target_rises_list[i],
            data,
            timestamp_col,
            offset_value,
        )
        offsets_to_plot.append(offsets)
        stats_text = format_display_text(f"Offset ({channel})", offsets)
        all_stats_text.append(stats_text)
<<<<<<< HEAD

    plot_offset_difference(offsets_to_plot, target_channels)

    final_display_text = "\n\n".join(all_stats_text)
    ax.text(
        0.98,
        0.98,
        final_display_text,
        transform=ax.transAxes,
        fontsize=9,
        verticalalignment="top",
        horizontalalignment="right",
        bbox=dict(boxstyle="round,pad=0.5", fc="wheat", alpha=0.8),
    )

    all_rises = [source_rises] + target_rises_list
    for i, channel in enumerate(all_channels):
        for index in all_rises[i]:
            x_pos, y_pos = index, data.loc[index, channel]
            timestamp = data.loc[index, timestamp_col]
            ax.annotate(
                f"{timestamp:.2f}",
                (x_pos, y_pos),
                textcoords="offset points",
                xytext=(0, 5),
                ha="center",
                fontsize=8,
            )

    ax.set_title("Comparison of Hardware and Software Triggers", fontsize=16)
    ax.set_xlabel("Sample Index", fontsize=12)
    ax.set_ylabel("Signal Value", fontsize=12)
    ax.legend(loc="upper left")
    ax.grid(True)
    ax.set_xlim(0, 250)
    ax.set_ylim(-0.5, 3.5)
    plt.tight_layout()
    plt.show()


def plot_offset_difference(
    all_offsets: list[list[float]], labels: list[str]
) -> None:
    """
    Plots the change in signal offsets over each trial.

    This creates a "drift plot" to visualize the stability of the offsets.

    Args:
        all_offsets (List[List[float]]): A list containing lists of offset
                                         values. Each inner list represents a
                                         channel.
        labels (List[str]): A list of labels corresponding to each offset list.
    """
    print("Plotting offset drift over trials...")
    fig, ax = plt.subplots(figsize=(12, 7))

    # Plot each list of offsets as a separate line
    for i, offset_list in enumerate(all_offsets):
        if offset_list:  # Only plot if the list is not empty
            ax.plot(
                range(1, len(offset_list) + 1),  # X-axis: Trial number
                offset_list,  # Y-axis: Offset value
                marker="o",
                linestyle="-",
                label=labels[i],
            )

    ax.set_title("Trigger Offset Tracker", fontsize=16)
    ax.set_xlabel("Trial", fontsize=12)
    ax.set_ylabel("Offset (in seconds)", fontsize=12)
    ax.legend()
    ax.grid(True)

    # Ensure the x-axis uses integers for trial numbers
    ax.xaxis.get_major_locator().set_params(integer=True)

    plt.tight_layout()
=======
>>>>>>> dc4a1d0f

    plot_offset_difference(offsets_to_plot, target_channels)

<<<<<<< HEAD
# preprocess of csv file into dataframe
def preprocess(
    csv_filepath: str,
    timestamp_col: str,
    source_channel: str,
    target_channels: list[str],
) -> pd.DataFrame:
    """
    Opens a CSV file and loads specified channels into a pandas DataFrame.

    This function efficiently reads only the necessary columns for analysis,
    validates their existence, and returns a clean DataFrame.

    Args:
=======
    final_display_text = "\n\n".join(all_stats_text)
    ax.text(
        0.98,
        0.98,
        final_display_text,
        transform=ax.transAxes,
        fontsize=9,
        verticalalignment="top",
        horizontalalignment="right",
        bbox=dict(boxstyle="round,pad=0.5", fc="wheat", alpha=0.8),
    )

    all_rises = [source_rises] + target_rises_list
    for i, channel in enumerate(all_channels):
        for index in all_rises[i]:
            x_pos, y_pos = index, data.loc[index, channel]
            timestamp = data.loc[index, timestamp_col]
            ax.annotate(
                f"{timestamp:.2f}",
                (x_pos, y_pos),
                textcoords="offset points",
                xytext=(0, 5),
                ha="center",
                fontsize=8,
            )

    ax.set_title("Comparison of Hardware and Software Triggers", fontsize=16)
    ax.set_xlabel("Sample Index", fontsize=12)
    ax.set_ylabel("Signal Value", fontsize=12)
    ax.legend(loc="upper left")
    ax.grid(True)
    ax.set_xlim(0, 250)
    ax.set_ylim(-0.5, 3.5)
    plt.tight_layout()
    plt.show()


def plot_offset_difference(
    all_offsets: list[list[float]], labels: list[str]
) -> None:
    """
    Plots the change in signal offsets over each trial.

    This creates a "drift plot" to visualize the stability of the offsets.

    Args:
        all_offsets (List[List[float]]): A list containing lists of offset
                                         values. Each inner list represents a
                                         channel.
        labels (List[str]): A list of labels corresponding to each offset list.
    """
    print("Plotting offset drift over trials...")
    fig, ax = plt.subplots(figsize=(12, 7))

    # Plot each list of offsets as a separate line
    for i, offset_list in enumerate(all_offsets):
        if offset_list:  # Only plot if the list is not empty
            ax.plot(
                range(1, len(offset_list) + 1),  # X-axis: Trial number
                offset_list,  # Y-axis: Offset value
                marker="o",
                linestyle="-",
                label=labels[i],
            )

    ax.set_title("Trigger Offset Tracker", fontsize=16)
    ax.set_xlabel("Trial", fontsize=12)
    ax.set_ylabel("Offset (in seconds)", fontsize=12)
    ax.legend()
    ax.grid(True)

    # Ensure the x-axis uses integers for trial numbers
    ax.xaxis.get_major_locator().set_params(integer=True)

    plt.tight_layout()


# preprocess of csv file into dataframe
def preprocess(
    csv_filepath: str,
    timestamp_col: str,
    source_channel: str,
    target_channels: list[str],
) -> pd.DataFrame:
    """
    Opens a CSV file and loads specified channels into a pandas DataFrame.

    This function efficiently reads only the necessary columns for analysis,
    validates their existence, and returns a clean DataFrame.

    Args:
>>>>>>> dc4a1d0f
        csv_filepath (str): The full path to the input CSV file.
        timestamp_col (str): The name of the timestamp column.
        source_channel (str): The name of the source (ground truth) channel.
        target_channels (List[str]): A list of target channel names to include.

    Returns:
        pd.DataFrame: A DataFrame containing only the requested columns.
                      Returns an empty DataFrame if preprocessing fails.
    """
    # Check if the file exists before trying to open it.
    if not os.path.exists(csv_filepath):
        print(f"Error: The file was not found at '{csv_filepath}'")
        return pd.DataFrame()

    # Combine all required channel names into a single list.
    # Using dict.fromkeys to remove any potential duplicates.
    all_required_columns = list(
        dict.fromkeys([timestamp_col, source_channel] + target_channels)
    )

    try:
        # Read the CSV, but only load the columns specified in `usecols`.
        # This is highly memory-efficient for large files.
        print(f"Loading data from '{csv_filepath}'...")
        data = pd.read_csv(csv_filepath, usecols=all_required_columns)
        return data

    except ValueError as e:
        # This error occurs if a column in `usecols` is not in the CSV.
        print("Error: A required column was not found in the CSV file.")
        print(f"Details: {e}")
        return pd.DataFrame()
    except Exception as e:
        # Catch any other unexpected errors during file processing.
        print(f"An unexpected error occurred during preprocessing: {e}")
        return pd.DataFrame()


def find_rises(
    data: pd.DataFrame, source_channel: str, target_channels: list[str]
) -> Tuple[list[int], list[list[int]]]:
    """
    Finds the indices of rising edges for source and target channels.

    A rising edge is defined as a sample where the value changes from 0 to > 0.

    Args:
        data (pd.DataFrame): The preprocess DataFrame containing channel data.
        source_channel (str): The name of the source (ground truth) channel.
        target_channels (List[str]): A list of target channel names to analyze.

    Returns:
        Tuple[List[int], List[List[int]]]: A tuple containing two elements:
        1. A list of integer indices for the source channel's rises.
        2. A list of lists, where each inner list contains the rise
           indices for a target channel, in the same order as the input.
    """
    print("\nFinding rising edges for all channels...")

    # --- Find Rises for the Source Channel ---
    # .diff() calculates the difference from the previous row.
    # A positive difference indicates a rise from a lower value.
    source_rises = data[data[source_channel].diff() > 0].index.to_list()
    print(
        f"  -> Found {len(source_rises)} events for source '{source_channel}'."
    )

    # --- Find Rises for each Target Channel ---
    all_target_rises = []
    for channel in target_channels:
        # Apply the same logic for each target channel
        target_rises = data[data[channel].diff() > 0].index.to_list()
        print(f"  -> Found {len(target_rises)} events for target '{channel}'.")
        all_target_rises.append(target_rises)

    return (source_rises, all_target_rises)


def calculate_time_offsets(
    source_rises: list[int],
    target_rises: list[int],
    data: pd.DataFrame,
    timestamp_col: str,
    offset_value: Optional[float] = 0.0,
) -> list[float]:
    """
    Calculates the timestamp offsets between a source and target signal.

    This function assumes a one-to-one correspondence between the events in
    source_rises and target_rises. The offset is calculated as
    (target_timestamp - source_timestamp) for each pair of events.

    Args:
        source_rises (list[int]): A list of sample indices where the source
                                  (ground truth) signal rises.
        target_rises (list[int]): A list of sample indices where the target
                                  signal rises.
        data (pd.DataFrame): The DataFrame containing the channel and
                             timestamp data.
        timestamp_col (str): The name of the timestamp column in the DataFrame.

    Returns:
        list[float]: A list of the calculated offset values in seconds.
                     Returns an empty list if event counts mismatch or are zero
    """
    num_common_events = min(len(source_rises), len(target_rises))

    if len(source_rises) != len(target_rises):
        print(
            f"Warning: Mismatch in event counts. "
            f"Source has {len(source_rises)}, Target has {len(target_rises)}."
        )
        print(
            f"--> Proceeding with the first {num_common_events} common events."
        )

    # If there are no common events, return an empty list.
    if num_common_events == 0:
        print("No common events found to compare.")
        return []

    # Truncate both lists to the common length.
    source_rises_truncated = source_rises[:num_common_events]
    target_rises_truncated = target_rises[:num_common_events]

    # Get timestamps for the truncated lists.
    source_times = data.loc[source_rises_truncated, timestamp_col].values
    target_times = data.loc[target_rises_truncated, timestamp_col].values

    # Calculate the offsets by direct, element-wise subtraction.
    offsets = (target_times - source_times) - offset_value

    # Convert the resulting NumPy array to a list and return it.
    return offsets.tolist()


# Decomposes a channel
def split_channel(
    filepath: str,
    channel_to_split: str,
    new_channels: list[str],
    channel_values: list[int],
) -> None:
    """
    Reads a CSV, splits a composite trigger channel, and saves the result
    to a new file with a 'split_' prefix.

    This function assumes trigger values are powers of two (1, 2, 4, etc.)
    and that composite values are the sum of their components (e.g., 3 = 1 + 2)

    Args:
        filepath (str): The path to the CSV file.
        channel_to_split (str): The name of the column containing the composite
                                trigger values.
        new_channels (list[str]): A list of the new channel names to create.
        channel_values (list[int]): A list of the unique integer trigger values
                                    corresponding to each new channel name.
    """
    # (Argument and file existence checks remain the same)
    if len(new_channels) != len(channel_values):
        print(
<<<<<<< HEAD
            "Error: The 'new_channels' and 'channel_values' lists must have \
                the same length."
=======
            "Error: The 'new_channels' and 'channel_values' lists must have"
            " the same length."
>>>>>>> dc4a1d0f
        )
        return
    if not os.path.exists(filepath):
        print(f"Error: The file '{filepath}' was not found.")
        return

    try:
        # (Reading and processing logic remains the same)
        print(f"Reading data from '{filepath}'...")
        data = pd.read_csv(filepath)

        if channel_to_split not in data.columns:
            print(
<<<<<<< HEAD
                f"Error: Column '{channel_to_split}' not found in the CSV \
                    file."
=======
                f"Error: Column '{channel_to_split}' not found in the CSV "
                "file."
>>>>>>> dc4a1d0f
            )
            return

        data[channel_to_split] = data[channel_to_split].astype(int)

        for new_name, unique_value in zip(new_channels, channel_values):
            data[new_name] = 0
            is_active = (data[channel_to_split] & unique_value) != 0
            data.loc[is_active, new_name] = unique_value

        print(f"Removing original column '{channel_to_split}'...")
        data = data.drop(columns=[channel_to_split])

        # 1. Generate a new filename by adding '_split' before the extension.
        directory = os.path.dirname(filepath)
        filename = os.path.basename(filepath)
        new_filepath = f"split_{filename}"
        output_path = os.path.join(directory, new_filepath)

        # 2. Save the modified DataFrame to the new file path.
        print(f"Saving split channels to new file: '{new_filepath}'...")
        data.to_csv(output_path, index=False)

        print("Done ✅")

    except Exception as e:
        print(f"An unexpected error occurred: {e}")


# The stats table
def format_display_text(label: str, offset: list[float]) -> str:
    """
    Formats the display text to include detailed statistics including mean,
    std, min, max, and range.
    """
    if not offset:
        return f"{label}: Not found"

    # --- Bug Fix Start ---
    # The original function modified the list in place, which is a side effect.
    # This version works on a copy to avoid altering the original offset list.
    offset_copy = offset.copy()
    if len(offset_copy) < 2:
        # Cannot calculate range with fewer than 2 values after removing one.
        # Handle this case gracefully.
        mean_val = np.mean(offset_copy)
        std_val = np.std(offset_copy)
        min_val: float = np.min(offset_copy)
        max_val: float = np.max(offset_copy)
        range_val = max_val - min_val
    else:
        mean_val = np.mean(offset_copy)
        std_val = np.std(offset_copy)
        sorted_offsets = sorted(offset_copy)
        min_val = sorted_offsets[1]  # The second smallest value
        max_val = sorted_offsets[-2]  # The second largest value
        range_val = max_val - min_val

    stats_text = (
        f"{label}\n"
        f"  Mean: {mean_val:.4f} s\n"
        f"  SD:   {std_val:.4f} s\n"
        f"  Min:  {min_val:.4f} s\n"
        f"  Max:  {max_val:.4f} s\n"
        f"  Range:{range_val:.4f} s"
    )
    return stats_text


if __name__ == "__main__":
    parser = argparse.ArgumentParser(
        description="A script that reads a CSV file, calculates the "
        "offsets between triggers"
    )
    parser.add_argument(
        "--filepath",
        type=str,
        help="The path to the CSV file. (Required)",
        required=True,
    )
    parser.add_argument(
        "--source",
        type=str,
<<<<<<< HEAD
        default=DEFAULT_SOFTWARE_CH_NAME,
=======
        default=f"{DEFAULT_SOFTWARE_STREAM_NAME}_SoftwareMarker",
>>>>>>> dc4a1d0f
        help="The source channel name",
    )
    parser.add_argument(
        "--targets",
        nargs="+",
        default=DEFAULT_TARGETS,
        help="List of targeted channels.",
    )
    parser.add_argument(
        "--timestamp",
        type=str,
        default=DEFAULT_TIMESTAMP_CH_NAME,
        help="The timestamp channel name",
    )
    parser.add_argument(
        "--split",
<<<<<<< HEAD
        action="store_true",
=======
        action="store_false",
        default=True,
>>>>>>> dc4a1d0f
        help="Split the hardware triggers first",
    )
    parser.add_argument(
        "--offset",
        type=float,
        default=0.0,
<<<<<<< HEAD
        help="A offset value you can add, it will not affect the normal graph \
            It will only show a difference on the offset difference graph and \
                stats table.",
=======
        help="A offset value you can add, it will not affect the normal "
        "graph. It will only show a difference on the offset difference"
        " graph and stats table.",
>>>>>>> dc4a1d0f
    )
    args = parser.parse_args()

    filepath = args.filepath
<<<<<<< HEAD
    directory = os.path.dirname(filepath)
    filename = os.path.basename(filepath)
    if args.split:
        split_channel(filepath, DEFAULT_HARDWARE_CH_NAME, args.targets, [2, 1])
        filepath = "split_" + filename
    else:
        filepath = filename
    
    output_path = os.path.join(directory, filepath)
=======
    if args.split:
        directory = os.path.dirname(filepath)
        filename = os.path.basename(filepath)

        split_channel(
            filepath, f"{DEFAULT_STREAM_NAME}_TRG", args.targets, [2, 1]
        )
        filepath = "split_" + filename
        output_path = os.path.join(directory, filepath)
    else:
        output_path = args.filepath
>>>>>>> dc4a1d0f

    data = preprocess(output_path, args.timestamp, args.source, args.targets)
    plot_offset(data, args.timestamp, args.source, args.targets, args.offset)<|MERGE_RESOLUTION|>--- conflicted
+++ resolved
@@ -6,17 +6,10 @@
 import argparse
 
 from tools.config import (
-<<<<<<< HEAD
-    DEFAULT_SOFTWARE_CH_NAME,
-    DEFAULT_HARDWARE_CH_NAME,
-    DEFAULT_TIMESTAMP_CH_NAME,
-    DEFAULT_TARGETS,
-=======
     DEFAULT_STREAM_NAME,
     DEFAULT_TIMESTAMP_CH_NAME,
     DEFAULT_TARGETS,
     DEFAULT_SOFTWARE_STREAM_NAME,
->>>>>>> dc4a1d0f
 )
 
 
@@ -63,7 +56,6 @@
         offsets_to_plot.append(offsets)
         stats_text = format_display_text(f"Offset ({channel})", offsets)
         all_stats_text.append(stats_text)
-<<<<<<< HEAD
 
     plot_offset_difference(offsets_to_plot, target_channels)
 
@@ -142,12 +134,8 @@
     ax.xaxis.get_major_locator().set_params(integer=True)
 
     plt.tight_layout()
-=======
->>>>>>> dc4a1d0f
-
-    plot_offset_difference(offsets_to_plot, target_channels)
-
-<<<<<<< HEAD
+
+
 # preprocess of csv file into dataframe
 def preprocess(
     csv_filepath: str,
@@ -162,99 +150,6 @@
     validates their existence, and returns a clean DataFrame.
 
     Args:
-=======
-    final_display_text = "\n\n".join(all_stats_text)
-    ax.text(
-        0.98,
-        0.98,
-        final_display_text,
-        transform=ax.transAxes,
-        fontsize=9,
-        verticalalignment="top",
-        horizontalalignment="right",
-        bbox=dict(boxstyle="round,pad=0.5", fc="wheat", alpha=0.8),
-    )
-
-    all_rises = [source_rises] + target_rises_list
-    for i, channel in enumerate(all_channels):
-        for index in all_rises[i]:
-            x_pos, y_pos = index, data.loc[index, channel]
-            timestamp = data.loc[index, timestamp_col]
-            ax.annotate(
-                f"{timestamp:.2f}",
-                (x_pos, y_pos),
-                textcoords="offset points",
-                xytext=(0, 5),
-                ha="center",
-                fontsize=8,
-            )
-
-    ax.set_title("Comparison of Hardware and Software Triggers", fontsize=16)
-    ax.set_xlabel("Sample Index", fontsize=12)
-    ax.set_ylabel("Signal Value", fontsize=12)
-    ax.legend(loc="upper left")
-    ax.grid(True)
-    ax.set_xlim(0, 250)
-    ax.set_ylim(-0.5, 3.5)
-    plt.tight_layout()
-    plt.show()
-
-
-def plot_offset_difference(
-    all_offsets: list[list[float]], labels: list[str]
-) -> None:
-    """
-    Plots the change in signal offsets over each trial.
-
-    This creates a "drift plot" to visualize the stability of the offsets.
-
-    Args:
-        all_offsets (List[List[float]]): A list containing lists of offset
-                                         values. Each inner list represents a
-                                         channel.
-        labels (List[str]): A list of labels corresponding to each offset list.
-    """
-    print("Plotting offset drift over trials...")
-    fig, ax = plt.subplots(figsize=(12, 7))
-
-    # Plot each list of offsets as a separate line
-    for i, offset_list in enumerate(all_offsets):
-        if offset_list:  # Only plot if the list is not empty
-            ax.plot(
-                range(1, len(offset_list) + 1),  # X-axis: Trial number
-                offset_list,  # Y-axis: Offset value
-                marker="o",
-                linestyle="-",
-                label=labels[i],
-            )
-
-    ax.set_title("Trigger Offset Tracker", fontsize=16)
-    ax.set_xlabel("Trial", fontsize=12)
-    ax.set_ylabel("Offset (in seconds)", fontsize=12)
-    ax.legend()
-    ax.grid(True)
-
-    # Ensure the x-axis uses integers for trial numbers
-    ax.xaxis.get_major_locator().set_params(integer=True)
-
-    plt.tight_layout()
-
-
-# preprocess of csv file into dataframe
-def preprocess(
-    csv_filepath: str,
-    timestamp_col: str,
-    source_channel: str,
-    target_channels: list[str],
-) -> pd.DataFrame:
-    """
-    Opens a CSV file and loads specified channels into a pandas DataFrame.
-
-    This function efficiently reads only the necessary columns for analysis,
-    validates their existence, and returns a clean DataFrame.
-
-    Args:
->>>>>>> dc4a1d0f
         csv_filepath (str): The full path to the input CSV file.
         timestamp_col (str): The name of the timestamp column.
         source_channel (str): The name of the source (ground truth) channel.
@@ -416,13 +311,8 @@
     # (Argument and file existence checks remain the same)
     if len(new_channels) != len(channel_values):
         print(
-<<<<<<< HEAD
-            "Error: The 'new_channels' and 'channel_values' lists must have \
-                the same length."
-=======
             "Error: The 'new_channels' and 'channel_values' lists must have"
             " the same length."
->>>>>>> dc4a1d0f
         )
         return
     if not os.path.exists(filepath):
@@ -436,13 +326,8 @@
 
         if channel_to_split not in data.columns:
             print(
-<<<<<<< HEAD
-                f"Error: Column '{channel_to_split}' not found in the CSV \
-                    file."
-=======
                 f"Error: Column '{channel_to_split}' not found in the CSV "
                 "file."
->>>>>>> dc4a1d0f
             )
             return
 
@@ -526,11 +411,7 @@
     parser.add_argument(
         "--source",
         type=str,
-<<<<<<< HEAD
-        default=DEFAULT_SOFTWARE_CH_NAME,
-=======
         default=f"{DEFAULT_SOFTWARE_STREAM_NAME}_SoftwareMarker",
->>>>>>> dc4a1d0f
         help="The source channel name",
     )
     parser.add_argument(
@@ -547,42 +428,21 @@
     )
     parser.add_argument(
         "--split",
-<<<<<<< HEAD
-        action="store_true",
-=======
         action="store_false",
         default=True,
->>>>>>> dc4a1d0f
         help="Split the hardware triggers first",
     )
     parser.add_argument(
         "--offset",
         type=float,
         default=0.0,
-<<<<<<< HEAD
-        help="A offset value you can add, it will not affect the normal graph \
-            It will only show a difference on the offset difference graph and \
-                stats table.",
-=======
         help="A offset value you can add, it will not affect the normal "
         "graph. It will only show a difference on the offset difference"
         " graph and stats table.",
->>>>>>> dc4a1d0f
     )
     args = parser.parse_args()
 
     filepath = args.filepath
-<<<<<<< HEAD
-    directory = os.path.dirname(filepath)
-    filename = os.path.basename(filepath)
-    if args.split:
-        split_channel(filepath, DEFAULT_HARDWARE_CH_NAME, args.targets, [2, 1])
-        filepath = "split_" + filename
-    else:
-        filepath = filename
-    
-    output_path = os.path.join(directory, filepath)
-=======
     if args.split:
         directory = os.path.dirname(filepath)
         filename = os.path.basename(filepath)
@@ -594,7 +454,6 @@
         output_path = os.path.join(directory, filepath)
     else:
         output_path = args.filepath
->>>>>>> dc4a1d0f
 
     data = preprocess(output_path, args.timestamp, args.source, args.targets)
     plot_offset(data, args.timestamp, args.source, args.targets, args.offset)