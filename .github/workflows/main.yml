name: lsl-tools

on:
  push:
  pull_request:
    branches: [ "main" ]

jobs:
  build-latest:
    runs-on: windows-latest
    steps:
      - name: Checkout Repo
        uses: actions/checkout@v4

      - name: setup python
        uses: actions/setup-python@v5
        with:
          python-version: '3.10'
          cache: 'pip'

      - name: install dependencies
        shell: bash -l {0}
        run: |
<<<<<<< HEAD
=======
          conda install -c conda-forge --yes liblsl
>>>>>>> dc4a1d0f
          python -m pip install --upgrade pip
          pip install .[dev]

      - name: lint
<<<<<<< HEAD
=======
        shell: bash -l {0}
>>>>>>> dc4a1d0f
        run: |
          flake8 .

      - name: type-check
        shell: bash -l {0}
        run: |
          mypy ./

      - name: test
        shell: pwsh
        run: |
          $env:PYGLET_PLATFORM="headless"
          coverage run --branch -m unittest discover
          coverage report -m
          coverage xml<|MERGE_RESOLUTION|>--- conflicted
+++ resolved
@@ -21,18 +21,12 @@
       - name: install dependencies
         shell: bash -l {0}
         run: |
-<<<<<<< HEAD
-=======
           conda install -c conda-forge --yes liblsl
->>>>>>> dc4a1d0f
           python -m pip install --upgrade pip
           pip install .[dev]
 
       - name: lint
-<<<<<<< HEAD
-=======
         shell: bash -l {0}
->>>>>>> dc4a1d0f
         run: |
           flake8 .
 
