import os
import tempfile
import unittest
from datetime import datetime
from unittest.mock import MagicMock, mock_open, patch

from tools.consume.receive import find_stream, receive_data


class TestFindStream(unittest.TestCase):
    """
    Test suite for the find_stream function
    """

    def setUp(self):
        """
        This method runs before each test. It sets up a shared mock
        environment for the tests in this class.
        """
        # Start the patcher for 'pylsl' and store the mock object on self.
        self.pylsl_patcher = patch("tools.consume.receive.pylsl")
        self.mock_pylsl = self.pylsl_patcher.start()

        # Pre-define all the mock objects as instance attributes.
        self.mock_stream = MagicMock()
        self.mock_stream.name.return_value = "TestStream"

        self.mock_inlet_inst = MagicMock()

        # Pre-configure the main mock's default behavior for a success case.
        self.mock_pylsl.resolve_byprop.return_value = [self.mock_stream]
        self.mock_pylsl.StreamInlet.return_value = self.mock_inlet_inst

    def tearDown(self):
        """
        Method that stops the patcher after each test.
        """
        self.pylsl_patcher.stop()

    def test_find_stream_success(self):
        """
        Test finding a stream by name when it exists.
        """
        stream_name = "TestStream"
<<<<<<< HEAD
        result_inlet = find_stream(
            stream_name
        )  # Calls find_stream method from consume.receive module.

        # Checks that methods were called corectly
        self.mock_pylsl.resolve_byprop.assert_called_once_with(
            prop="name", value=stream_name, timeout=10
        )
=======
        result_inlet = find_stream(stream_name)  # Calls find_stream method from consume.receive module.

        # Checks that methods were called corectly
        self.mock_pylsl.resolve_byprop.assert_called_once_with(prop="name", value=stream_name, timeout=10)
>>>>>>> b19a7d86
        self.mock_pylsl.StreamInlet.assert_called_once_with(self.mock_stream)

        self.assertEqual(result_inlet, self.mock_inlet_inst)

    def test_find_stream_no_streams(self):
        """
        Test that raises an exception when no streams are found.
        """
        self.mock_pylsl.resolve_byprop.return_value = []
        stream_name = "NoStream"
        with self.assertRaises(Exception) as context:
<<<<<<< HEAD
            find_stream(
                stream_name
            )  # Calls find_stream method from consume.receive module.
=======
            find_stream(stream_name)  # Calls find_stream method from consume.receive module.
>>>>>>> b19a7d86

        # Final check that function returns the correct inlet
        self.assertTrue("Could not find stream name" in str(context.exception))

    def test_find_stream_multiple_streams(self):
        """
        Test finding a stream when multiple streams are found
        """
        self.mock_pylsl.resolve_byprop.return_value = [self.mock_stream, MagicMock()]
        stream_name = "MultiStreams"

        # Acting and asserting
        with self.assertRaises(Exception) as context:
            find_stream(stream_name)
        self.assertTrue("Expected one Stream." in str(context.exception))


class TestReceiveData(unittest.TestCase):
    """
    Test suite for the receive_data function.
    """

    def setUp(self):
        """
        This method is run before each test. It sets up a shared mock
        environment for the tests in this class.
        """
        self.pd_patcher = patch("tools.consume.receive.pd.DataFrame")
        self.time_patcher = patch("tools.consume.receive.time")
        self.datetime_patcher = patch("tools.consume.receive.datetime")
        self.open_patcher = patch("tools.consume.receive.open", new_callable=mock_open)
        self.mock_dataframe = self.pd_patcher.start()
        self.mock_time = self.time_patcher.start()
        self.mock_datetime = self.datetime_patcher.start()
        self.mock_open = self.open_patcher.start()

        # Configure the mock time and datetime
        self.mock_time.time.side_effect = [
            0,
            4,
            6,
        ]  # Will return 0 on first call, 4 on second, 6 on third
        self.mock_datetime.now.return_value = datetime(2025, 7, 22, 12, 0, 0)
        self.mock_df_instance = MagicMock()
        self.mock_dataframe.return_value = self.mock_df_instance

        self.mock_stream_inlet = MagicMock()
        mock_stream_info = MagicMock()
        self.mock_stream_inlet.info.return_value = mock_stream_info

        # Configure additional properties of the stream info
        mock_stream_info.name.return_value = "TestStream"
        mock_stream_info.type.return_value = "EEG"
        mock_stream_info.nominal_srate.return_value = "300"
        mock_stream_info.channel_count.return_value = 2
        mock_stream_info.as_xml.return_value = "<xml>...</xml>"

        # Mock the stream's description and channels
        mock_desc = MagicMock()
        mock_channels = MagicMock()
        mock_ch = MagicMock()
        mock_reference = MagicMock()
        mock_stream_info.desc.return_value = mock_desc
<<<<<<< HEAD
        mock_desc.child.side_effect = lambda x: {
            "channels": mock_channels,
            "reference": mock_reference,
        }[x]
        mock_channels.child.return_value = mock_ch
        mock_ch.child_value.side_effect = lambda x: {
            "label": "CH1",
            "unit": "microvolts",
        }[x]
=======
        mock_desc.child.side_effect = lambda x: {"channels": mock_channels, "reference": mock_reference}[x]
        mock_channels.child.return_value = mock_ch
        mock_ch.child_value.side_effect = lambda x: {"label": "CH1", "unit": "microvolts"}[x]
>>>>>>> b19a7d86
        mock_ch.next_sibling.return_value = mock_ch
        mock_reference.child_value.return_value = "Ref1"

        # Mock data pulling from the stream
        mock_samples = [[1.0, 2.0], [1.1, 2.1]]
        mock_timestamps = [12345.1, 12345.2]
        self.mock_stream_inlet.pull_chunk.return_value = (mock_samples, mock_timestamps)

    def tearDown(self):
        """
        This method is run after each test to clean up by stopping all patchers.
        """
        self.time_patcher.stop()
        self.datetime_patcher.stop()
        self.open_patcher.stop()
        self.pd_patcher.stop()

    def test_data_collect_success(self):
        """
        Test successful data collection and CSV writing.
        """
        # Define the output path using a temporary directory
        with tempfile.TemporaryDirectory() as temp_dir:
            output_path = temp_dir
            test_dur = 5

            # Acting
            receive_data(self.mock_stream_inlet, output_path, test_dur)

            # Check that the DataFrame was created with correct columns
            self.mock_dataframe.assert_called_once()
            self.mock_df_instance.to_csv.assert_called_once()

            # Check that the file was opened correctly and correct filename
            expected_filename = f"DSIdata-{test_dur}s-20250722-120000.csv"
            expected_full_path = os.path.join(output_path, expected_filename)
            self.mock_open.assert_called_once_with(expected_full_path, "w", newline="")
            # 'w' mode for writing, newline='' to avoid extra newlines in csv

            # Check that the metadata was written to the file
            handle = self.mock_open()
            handle.write.assert_any_call("stream_name,TestStream\n")
            handle.write.assert_any_call("daq_type,EEG\n")
            handle.write.assert_any_call("units,microvolts\n")
            handle.write.assert_any_call("reference,Ref1\n")
            handle.write.assert_any_call("sample_rate,300\n")

            # Check that the DataFrame was saved
            expected_col = ["Timestamp", "CH1", "CH1", "lsl_timestamp"]
            expected_data = [[1, 1.0, 2.0, 12345.1], [2, 1.1, 2.1, 12345.2]]
<<<<<<< HEAD
            self.mock_dataframe.assert_called_once_with(
                expected_data, columns=expected_col
            )
=======
            self.mock_dataframe.assert_called_once_with(expected_data, columns=expected_col)
>>>>>>> b19a7d86
            self.mock_df_instance.to_csv.assert_called_once_with(handle, index=False)


if __name__ == "__main__":
    unittest.main()<|MERGE_RESOLUTION|>--- conflicted
+++ resolved
@@ -42,21 +42,10 @@
         Test finding a stream by name when it exists.
         """
         stream_name = "TestStream"
-<<<<<<< HEAD
-        result_inlet = find_stream(
-            stream_name
-        )  # Calls find_stream method from consume.receive module.
-
-        # Checks that methods were called corectly
-        self.mock_pylsl.resolve_byprop.assert_called_once_with(
-            prop="name", value=stream_name, timeout=10
-        )
-=======
         result_inlet = find_stream(stream_name)  # Calls find_stream method from consume.receive module.
 
         # Checks that methods were called corectly
         self.mock_pylsl.resolve_byprop.assert_called_once_with(prop="name", value=stream_name, timeout=10)
->>>>>>> b19a7d86
         self.mock_pylsl.StreamInlet.assert_called_once_with(self.mock_stream)
 
         self.assertEqual(result_inlet, self.mock_inlet_inst)
@@ -68,13 +57,7 @@
         self.mock_pylsl.resolve_byprop.return_value = []
         stream_name = "NoStream"
         with self.assertRaises(Exception) as context:
-<<<<<<< HEAD
-            find_stream(
-                stream_name
-            )  # Calls find_stream method from consume.receive module.
-=======
             find_stream(stream_name)  # Calls find_stream method from consume.receive module.
->>>>>>> b19a7d86
 
         # Final check that function returns the correct inlet
         self.assertTrue("Could not find stream name" in str(context.exception))
@@ -138,21 +121,9 @@
         mock_ch = MagicMock()
         mock_reference = MagicMock()
         mock_stream_info.desc.return_value = mock_desc
-<<<<<<< HEAD
-        mock_desc.child.side_effect = lambda x: {
-            "channels": mock_channels,
-            "reference": mock_reference,
-        }[x]
-        mock_channels.child.return_value = mock_ch
-        mock_ch.child_value.side_effect = lambda x: {
-            "label": "CH1",
-            "unit": "microvolts",
-        }[x]
-=======
         mock_desc.child.side_effect = lambda x: {"channels": mock_channels, "reference": mock_reference}[x]
         mock_channels.child.return_value = mock_ch
         mock_ch.child_value.side_effect = lambda x: {"label": "CH1", "unit": "microvolts"}[x]
->>>>>>> b19a7d86
         mock_ch.next_sibling.return_value = mock_ch
         mock_reference.child_value.return_value = "Ref1"
 
@@ -203,13 +174,7 @@
             # Check that the DataFrame was saved
             expected_col = ["Timestamp", "CH1", "CH1", "lsl_timestamp"]
             expected_data = [[1, 1.0, 2.0, 12345.1], [2, 1.1, 2.1, 12345.2]]
-<<<<<<< HEAD
-            self.mock_dataframe.assert_called_once_with(
-                expected_data, columns=expected_col
-            )
-=======
             self.mock_dataframe.assert_called_once_with(expected_data, columns=expected_col)
->>>>>>> b19a7d86
             self.mock_df_instance.to_csv.assert_called_once_with(handle, index=False)
 
 
