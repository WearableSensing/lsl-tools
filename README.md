# lsl-tools
This repository contains scripts to support the processing of Wearable Sensing data using LabStreamingLayer (LSL).

# EEG Data Recorder for Wearable Sensing (dsi2lsl) using ```pylsl```
This project provides a Python script for recording any specified duration of data from the [```dsi2lsl```]( https://github.com/labstreaminglayer/App-WearableSensing/releases) stream and saving it directly to a ```.csv``` file.

This is the preferred method for data recording, as it does not require a strict, outdated version of Python. It uses the pylsl and pandas libraries directly, simplifying the setup process significantly.

### Requirements
Before you can run the script, you must install the necessary files and dependencies on your system.
- [Python](https://www.python.org/downloads/): Any modern version of Python (3.8+).
- [dsi2lsl program](https://github.com/labstreaminglayer/App-WearableSensing/releases)
- The ```pylsl``` and ```pandas``` Python libraries. This guide will walk you through installing these using the ```requirements.txt``` file.
  
## Setup Instructions

Follow these steps to prepare your environment for running the recording script.

### 1. Clone the Project Repository 
In Visual Studio Code, create a new folder where you will put this repository. 
* Paste this command into the terminal.
```sh
git clone https://github.com/WearableSensing/lsl-tools.git
```

### 2. Create  and Activate a Virtual Environment 
* Create the environment:
```sh
python -m venv .venv
```
> [!NOTE]
> Ensure your in the ```lsl-tools``` directory

* Activate the environment:
```bash
.venv\Scripts\activate
```
Once activated, you will see **(venv)** appear at the beginning of your terminal prompt.

### 3. Install requirements.txt
Once your virtual environment has been activated, we need to install all of the dependencies in order to make the code run.
* Paste this command into the terminal.
  
```sh
pip install -e .
```
> [!NOTE]
> Ensure your in the ```lsl-tools``` directory.

## Basic Usage 
To run the script and record data, follow these steps:

### 1. Start the LSL Stream
Ensure your Wearable Sensing device is properly connected to your computer.
* Launch the ```dsi2lslGUI``` application to begin streaming EEG data using LabStreamingLayer:

### 2. Run the Recording Script
> [!NOTE]
> Make sure your virtual environment is still active

Run the following in your terminal while your LSL stream is running:
```sh
python tools/consume/receive.py
```
If the script was ran successfully, you should see a .csv file saved to your specified path.

## Developer Guidelines

This section is for developers who wish to contribute to the lsl-tools repository. To maintain code quality and consistency, please follow these guidelines.

### 1. Development Setup

Install all development dependencies, including tools for formatting, linting, and testing, by running this command from the project's root directory:

```Bash
pip install -e .[dev]
```

### 2. Pre-Push Quality Checks

The project uses a GitHub Actions workflow to automatically check all pushes and pull requests. To avoid breaking the build, please run these same checks locally on your machine before pushing your changes.

#### A. Format Code (flake8)

Run this command to automatically have black format your code before committing:

```Bash
flake8 .
```

#### B. Type Checking (MyPy)

Run the following command to use mypy to check your code for type errors:

```Bash
mypy ./
```

#### C. Run Tests (Unittest & Coverage)

Ensure that all tests pass. You can run the same command locally:

```Bash
coverage run --branch -m unittest discover
```

After the tests complete, you can view a quick coverage report in your terminal with coverage report -m.

<<<<<<< HEAD
### Running Experiments

#### Photodiode Experiment
=======
## Running Experiments

### 1. Photodiode Experiment
>>>>>>> dc4a1d0f

PsychoPy Photodiode Experiment for Clock Synchronization.

This script displays a simple visual stimulus (e.g., a flashing square) intended to be captured by a photodiode. Its primary purpose is to generate events that can be used to measure and correct for timing offsets (clock drift) between the stimulus presentation computer and an LSL-streaming data acquisition system (e.g., a DSI headset).

<<<<<<< HEAD
###### Prerequisites:

    - Hardware:
        - MMTBS (Mobile-Modular-Tactor-Brain-System)
        - DSI headset with a connected photodiode
    - Software:
        - Python 3.10
        - PsychoPy library
        - dsi2lsl application running in the background to stream data.

###### Usage:

    1. Ensure all hardware is connected correctly.
    2. Start the dsi2lsl application to begin the LSL stream.
    3. On main select to run the photodiode experiment and its args
    4. Use the display/offset.py tool to see visual representation.

```bash
 py tools/display/offset.py --filepath="ur-file-name" --split
```
=======
#### How to Run

To start the experiment, run the main.py script from your terminal:

```bash
python main.py
```

The script will present a menu. You can press Enter to select the default choice and begin the interactive setup.

#### Interactive Setup Arguments

After launching, the script will ask a series of questions to configure the experiment. Pressing Enter without typing will select the default value shown in the prompt.

##### 1. MMBTS Hardware Triggers

This configures the connection to an MMBTS device for sending hardware-timed event markers.

> ```Do you want to connect a MMBTS? (y/n):```

- y / Default: Use if you are connecting an MMBTS device.
- n: Use if you are not using an MMBTS device.

> ```What is the COM port for MMBTS? (DEFAULT: COM10):```

- This prompt only appears if you answered yes above.
- Enter the COM port your MMBTS is connected to (DEFAULT: COM10).

##### 2. Software Triggers

This configures a software-based LSL marker stream for sending event markers directly from the script.

> ```Do you want to send software triggers? (y/n):```

- y / Default: Creates a new LSL marker stream.
- n: Skips the creation of a software marker stream.

> ```Create a marker stream name (DEFAULT: PsychoPyMarkers):```

- Provide a unique name to identify your software LSL stream on the network.

> ```Input a unique software integer trigger (DEFAULT: 3):```

- Enter a specific integer value that will be sent as the marker.

##### 3. Experiment Parameters

These prompts control the behavior of the photodiode flash sequence.

> ```How many trials do you want to run? (DEFAULT: 25):```

- Defines the total number of flashes (trials) for the experiment.

> ```At what rate do you want the flashes to run? (DEFAULT: 0.25):```

- Sets the duration (in seconds) of each flash and the pause that follows. A value of 0.25 means a 0.25s flash followed by a 0.25s pause.

> ```At what rate do you want to offset? (DEFAULT: 0):```

- Sets a timing offset value in seconds.

##### 4. Recording

This option automatically records the LSL streams you have configured.

> ```Do you want to record? (y/n):```

- y / Default: Starts the recorder (tools/consume/unified_receive.py) as a background process.
- The recording begins just before the experiment and stops automatically after it finishes.
- The output is saved as photodiode_exp.csv in the same directory.

#### Example Walkthrough

Here is an example of a complete interaction:

```bash
Please select an option:
    1. Photodiode
Enter your choice (1): 1

Do you want to connect a MMBTS? (y/n): [PRESS ENTER]
What is the COM port for MMBTS? (DEFAULT: COM10): [PRESS ENTER] 

Do you want to send software triggers? (y/n): [PRESS ENTER]
Create a marker stream name (DEFAULT: PsychoPyMarkers): [PRESS ENTER]
Input a unique software integer trigger (DEFAULT: 3): [PRESS ENTER]

How many trials do you want to run?(DEFAULT: 25): 10
At what rate do you want the flashes to run? ( DEFAULT: 0.25): [PRESS ENTER]
At what rate do you want to offset? ( DEFAULT: 0.0): [PRESS ENTER]

Do you want to record? (y/n): y
```

##### Outcome of this example

The experiment will connect to an MMBTS on COM10.

It will create a software LSL stream named PsychoPyMarkers that sends the integer marker 3.

The photodiode will flash 10 times with a 0.25-second rate.

The recorder script will launch in the background, recording both the hardware stream and the PsychoPyMarkers into a file named photodiode_exp.csv.
>>>>>>> dc4a1d0f
<|MERGE_RESOLUTION|>--- conflicted
+++ resolved
@@ -106,42 +106,14 @@
 
 After the tests complete, you can view a quick coverage report in your terminal with coverage report -m.
 
-<<<<<<< HEAD
-### Running Experiments
-
-#### Photodiode Experiment
-=======
 ## Running Experiments
 
 ### 1. Photodiode Experiment
->>>>>>> dc4a1d0f
 
 PsychoPy Photodiode Experiment for Clock Synchronization.
 
 This script displays a simple visual stimulus (e.g., a flashing square) intended to be captured by a photodiode. Its primary purpose is to generate events that can be used to measure and correct for timing offsets (clock drift) between the stimulus presentation computer and an LSL-streaming data acquisition system (e.g., a DSI headset).
 
-<<<<<<< HEAD
-###### Prerequisites:
-
-    - Hardware:
-        - MMTBS (Mobile-Modular-Tactor-Brain-System)
-        - DSI headset with a connected photodiode
-    - Software:
-        - Python 3.10
-        - PsychoPy library
-        - dsi2lsl application running in the background to stream data.
-
-###### Usage:
-
-    1. Ensure all hardware is connected correctly.
-    2. Start the dsi2lsl application to begin the LSL stream.
-    3. On main select to run the photodiode experiment and its args
-    4. Use the display/offset.py tool to see visual representation.
-
-```bash
- py tools/display/offset.py --filepath="ur-file-name" --split
-```
-=======
 #### How to Run
 
 To start the experiment, run the main.py script from your terminal:
@@ -244,5 +216,4 @@
 
 The photodiode will flash 10 times with a 0.25-second rate.
 
-The recorder script will launch in the background, recording both the hardware stream and the PsychoPyMarkers into a file named photodiode_exp.csv.
->>>>>>> dc4a1d0f
+The recorder script will launch in the background, recording both the hardware stream and the PsychoPyMarkers into a file named photodiode_exp.csv.